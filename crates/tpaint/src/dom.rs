--- conflicted
+++ resolved
@@ -1,4 +1,4 @@
-use std::sync::{Arc};
+use std::sync::Arc;
 
 use dioxus::{
     core::{BorrowedAttributeValue, ElementId, Mutations},
@@ -804,21 +804,20 @@
                 node_id,
                 text_cursor: {
                     let node = self.tree.get_node_context_mut(node_id).unwrap();
-<<<<<<< HEAD
-                    let parent_id = node.parent_id.unwrap();
-                    if node.tag == "text".into() {
-                        let [node, parent] = self
-=======
                     if node.tag != "text".into() {
-                        let node = self
->>>>>>> 2210c170
-                            .tree
-                            .get_node_context_mut(node_id)
-                            .unwrap();
+                        let node = self.tree.get_node_context_mut(node_id).unwrap();
                         let relative_pos =
                             self.state.cursor_state.current_position - node.computed.rect.min;
 
-                        Some(node.computed.galley.as_ref().unwrap().cursor_from_pos(relative_pos).ccursor.index)
+                        Some(
+                            node.computed
+                                .galley
+                                .as_ref()
+                                .unwrap()
+                                .cursor_from_pos(relative_pos)
+                                .ccursor
+                                .index,
+                        )
                     } else {
                         None
                     }
