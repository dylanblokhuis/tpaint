--- conflicted
+++ resolved
@@ -1,13 +1,13 @@
-use std::{time::Instant};
+use std::time::Instant;
 
 use epaint::{
     text::FontDefinitions,
     textures::{TextureOptions, TexturesDelta},
-    vec2, ClippedPrimitive, ClippedShape, Color32, Fonts, Pos2, Rect, Shape, TextureId,
-    TextureManager, Vec2, WHITE_UV, Tessellator, TessellationOptions, Primitive,
+    vec2, ClippedPrimitive, ClippedShape, Color32, Fonts, Pos2, Primitive, Rect, Shape,
+    TessellationOptions, Tessellator, TextureId, TextureManager, Vec2, WHITE_UV,
 };
 
-use taffy::{Layout, NodeId, Overflow, Size, AvailableSpace};
+use taffy::{AvailableSpace, Layout, NodeId, Overflow, Size};
 use winit::dpi::PhysicalSize;
 
 use crate::{
@@ -25,7 +25,7 @@
     pub fonts: Fonts,
     pub tex_manager: TextureManager,
     pub shapes: Vec<ClippedShape>,
-    pub tessellator: Tessellator
+    pub tessellator: Tessellator,
 }
 
 impl Renderer {
@@ -51,7 +51,12 @@
             (atlas.size(), atlas.prepared_discs())
         };
 
-        let tessellator = Tessellator::new(fonts.pixels_per_point(), TessellationOptions::default(), font_tex_size, prepared_discs);
+        let tessellator = Tessellator::new(
+            fonts.pixels_per_point(),
+            TessellationOptions::default(),
+            font_tex_size,
+            prepared_discs,
+        );
 
         Renderer {
             screen_descriptor: ScreenDescriptor {
@@ -61,7 +66,7 @@
             fonts,
             tex_manager,
             shapes: Vec::new(),
-            tessellator
+            tessellator,
         }
     }
 
@@ -70,7 +75,6 @@
         let root_id = dom.get_root_id();
         let available_space = Size {
             width: taffy::style::AvailableSpace::Definite(
-<<<<<<< HEAD
                 (self.screen_descriptor.size.width as f32
                     / self.screen_descriptor.pixels_per_point)
                     .ceil(),
@@ -79,12 +83,6 @@
                 (self.screen_descriptor.size.height as f32
                     / self.screen_descriptor.pixels_per_point)
                     .ceil(),
-=======
-                (self.screen_descriptor.size.width as f32 / self.screen_descriptor.pixels_per_point).ceil(),
-            ),
-            height: taffy::style::AvailableSpace::Definite(
-                (self.screen_descriptor.size.height as f32 / self.screen_descriptor.pixels_per_point).ceil(),
->>>>>>> 2210c170
             ),
         };
 
@@ -151,7 +149,7 @@
                         node.styling.text = parent.styling.text.clone();
                         node.styling
                             .set_styling(class.unwrap_or(&"".into()), &style_state)
-                    },
+                    }
 
                     _ => unreachable!(),
                 };
@@ -164,14 +162,18 @@
                 true
             });
         }
-      
+
         fn measure_function(
             known_dimensions: taffy::geometry::Size<Option<f32>>,
             available_space: taffy::geometry::Size<taffy::style::AvailableSpace>,
             node_context: Option<&mut NodeContext>,
             fonts: &Fonts,
         ) -> Size<f32> {
-            if let Size { width: Some(width), height: Some(height) } = known_dimensions {
+            if let Size {
+                width: Some(width),
+                height: Some(height),
+            } = known_dimensions
+            {
                 return Size { width, height };
             }
 
@@ -181,22 +183,30 @@
                     if node_context.tag != "text".into() {
                         return Size::ZERO;
                     }
-                  
+
                     let galley = if let AvailableSpace::Definite(space) = available_space.width {
                         fonts.layout(
-                            node_context.attrs.get("value").unwrap_or(&"".into()).to_string(),
+                            node_context
+                                .attrs
+                                .get("value")
+                                .unwrap_or(&"".into())
+                                .to_string(),
                             node_context.styling.text.font.clone(),
                             node_context.styling.text.color,
-                            space
+                            space,
                         )
                     } else {
                         fonts.layout_no_wrap(
-                            node_context.attrs.get("value").unwrap_or(&"".into()).to_string(),
+                            node_context
+                                .attrs
+                                .get("value")
+                                .unwrap_or(&"".into())
+                                .to_string(),
                             node_context.styling.text.font.clone(),
                             node_context.styling.text.color,
                         )
                     };
-                
+
                     let size = galley.size();
                     node_context.computed.galley = Some(galley);
 
@@ -210,13 +220,22 @@
 
         {
             let _guard = tracing::trace_span!("taffy compute layout").entered();
-            dom.tree.compute_layout_with_measure(root_id, available_space, 
-                 // Note: this closure is a FnMut closure and can be used to borrow external context for the duration of layout
-                // For example, you may wish to borrow a global font registry and pass it into your text measuring function
-                |known_dimensions, available_space, _node_id, node_context| {
-                    measure_function(known_dimensions, available_space, node_context, &self.fonts)
-                },
-            ).unwrap();
+            dom.tree
+                .compute_layout_with_measure(
+                    root_id,
+                    available_space,
+                    // Note: this closure is a FnMut closure and can be used to borrow external context for the duration of layout
+                    // For example, you may wish to borrow a global font registry and pass it into your text measuring function
+                    |known_dimensions, available_space, _node_id, node_context| {
+                        measure_function(
+                            known_dimensions,
+                            available_space,
+                            node_context,
+                            &self.fonts,
+                        )
+                    },
+                )
+                .unwrap();
             self.compute_rects(dom);
         }
     }
@@ -368,7 +387,14 @@
 
                 match &(*node.tag) {
                     "text" => {
-                        let shape = Shape::galley(node.computed.rect.min, node.computed.galley.clone().expect("Galley should've been set in the calculate_layout step"), Color32::BLACK);
+                        let shape = Shape::galley(
+                            node.computed.rect.min,
+                            node.computed
+                                .galley
+                                .clone()
+                                .expect("Galley should've been set in the calculate_layout step"),
+                            Color32::BLACK,
+                        );
 
                         // if let Some(cursor) = parent.attrs.get("cursor") {
                         //     let epaint::Shape::Text(text_shape) = &shape.shape else {
@@ -398,7 +424,8 @@
                         //     }
                         // }
 
-                        let parent = parent_id.map(|parent_id| dom.tree.get_node_context(parent_id).unwrap());
+                        let parent = parent_id
+                            .map(|parent_id| dom.tree.get_node_context(parent_id).unwrap());
                         let selection_shapes = self.get_selection_shape(
                             &cursor_state,
                             &selection,
@@ -479,14 +506,11 @@
 
         println!("delta creation took: {:?}", now.elapsed());
 
-
-<<<<<<< HEAD
-        // println!("paint info took: {:?}", now.elapsed());
-=======
         let now = Instant::now();
         let mut clipped_primitives: Vec<ClippedPrimitive> = Vec::with_capacity(self.shapes.len());
         for clipped_shape in std::mem::take(&mut self.shapes) {
-            self.tessellator.tessellate_clipped_shape(clipped_shape, &mut clipped_primitives);
+            self.tessellator
+                .tessellate_clipped_shape(clipped_shape, &mut clipped_primitives);
         }
 
         clipped_primitives.retain(|p| {
@@ -497,8 +521,11 @@
                 }
         });
 
-        println!("paint info took: {:?} - primitives {}", now.elapsed(), clipped_primitives.len());
->>>>>>> 2210c170
+        println!(
+            "paint info took: {:?} - primitives {}",
+            now.elapsed(),
+            clipped_primitives.len()
+        );
 
         (clipped_primitives, texture_delta, &self.screen_descriptor)
     }
